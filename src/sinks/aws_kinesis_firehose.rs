--- conflicted
+++ resolved
@@ -211,15 +211,8 @@
 fn encode_event(mut event: Event, encoding: &EncodingConfig<Encoding>) -> Option<Record> {
     encoding.apply_rules(&mut event);
     let log = event.into_log();
-<<<<<<< HEAD
     let data = match encoding.format {
-        Encoding::Json => {
-            serde_json::to_vec(&log.unflatten()).expect("Error encoding event as json.")
-        }
-=======
-    let data = match encoding {
         Encoding::Json => serde_json::to_vec(&log).expect("Error encoding event as json."),
->>>>>>> 271bcbd1
 
         Encoding::Text => log
             .get(&event::log_schema().message_key())
