.PHONY: $(MAKECMDGOALS) all
.DEFAULT_GOAL := help
RUN := $(shell realpath $(shell dirname $(firstword $(MAKEFILE_LIST)))/scripts/run.sh)

# Begin OS detection
ifeq ($(OS),Windows_NT) # is Windows_NT on XP, 2000, 7, Vista, 10...
    export OPERATING_SYSTEM := Windows
	export RUST_TARGET ?= "x86_64-unknown-windows-msvc"
    export DEFAULT_FEATURES = default-msvc
else
    export OPERATING_SYSTEM := $(shell uname)  # same as "uname -s"
	export RUST_TARGET ?= "x86_64-unknown-linux-gnu"
    export DEFAULT_FEATURES = default
endif

export AUTOSPAWN ?= true
export AUTODESPAWN ?= ${AUTOSPAWN}
export VERBOSE ?= false
export RUST_TOOLCHAIN ?= $(shell cat rust-toolchain)
export CONTAINER_TOOL ?= docker
export ENVIRONMENT ?= false
export ENVIRONMENT_UPSTREAM ?= docker.pkg.github.com/timberio/vector/environment
export ENVIRONMENT_AUTOBUILD ?= true
export ENVIRONMENT_TTY ?= true
export SCOPE ?= ""

 # Deprecated.
export USE_CONTAINER ?= $(CONTAINER_TOOL)


help:
	@echo "                                      __   __  __"
	@echo "                                      \ \ / / / /"
	@echo "                                       \ V / / / "
	@echo "                                        \_/  \/  "
	@echo ""
	@echo "                                      V E C T O R"
	@echo ""
	@echo "---------------------------------------------------------------------------------------"
	@echo -e "Nix user? You can use \033[0;33m\`direnv allow .\`\033[0m or \033[0;33m\`nix-shell --pure\`\033[0m"
	@echo -e "Want to use \033[0;33m\`docker\`\033[0m or \033[0;33m\`podman\`\033[0m? See \033[0;33m\`ENVIRONMENT=true\`\033[0m commands. (Default \033[0;33m\`CONTAINER_TOOL=docker\`\033[0m)"
	@echo ""
	@awk 'BEGIN {FS = ":.*##"; printf "Usage: make \033[36m<target>\033[0m\n"} /^[a-zA-Z0-9_-]+:.*?##/ { printf "  \033[36m%-46s\033[0m %s\n", $$1, $$2 } /^##@/ { printf "\n\033[1m%s\033[0m\n", substr($$0, 5) } ' $(MAKEFILE_LIST)

##@ Environment
# We use a volume here as non-Linux hosts are extremely slow to share disks, and Linux hosts tend to get permissions clobbered.
define ENVIRONMENT_EXEC
	@echo "Entering environment..."
	@mkdir -p target
	$(CONTAINER_TOOL) run \
			--name vector-environment \
			--rm \
			$(if $(findstring true,$(ENVIRONMENT_TTY)),--tty,) \
			--init \
			--interactive \
			--env INSIDE_ENVIRONMENT=true \
			--network host \
			--mount type=bind,source=${PWD},target=/vector \
			--mount type=bind,source=/var/run/docker.sock,target=/var/run/docker.sock \
			--mount type=volume,source=vector-target,target=/vector/target \
			--mount type=volume,source=vector-cargo-cache,target=/root/.cargo \
			$(ENVIRONMENT_UPSTREAM)
endef

define ENVIRONMENT_COPY_ARTIFACTS
	@echo "Copying artifacts off volumes... (Docker errors below are totally okay)"
	@mkdir -p ./target/release
	@mkdir -p ./target/debug
	@mkdir -p ./target/criterion
	@$(CONTAINER_TOOL) rm -f vector-build-outputs || true
	@$(CONTAINER_TOOL) run \
		-d \
		-v vector-target:/target \
		--name vector-build-outputs \
		busybox true
	@$(CONTAINER_TOOL) cp vector-build-outputs:/target/release/vector ./target/release/ || true
	@$(CONTAINER_TOOL) cp vector-build-outputs:/target/debug/vector ./target/debug/ || true
	@$(CONTAINER_TOOL) cp vector-build-outputs:/target/criterion ./target/criterion || true
	@$(CONTAINER_TOOL) rm -f vector-build-outputs
endef


ifeq ($(ENVIRONMENT_AUTOBUILD), true)
define ENVIRONMENT_PREPARE
	@echo "Building the environment. (ENVIRONMENT_AUTOBUILD=true) This may take a few minutes..."
	$(CONTAINER_TOOL) build \
		$(if $(findstring true,$(VERBOSE)),,--quiet) \
		--tag $(ENVIRONMENT_UPSTREAM) \
		--file scripts/environment/Dockerfile \
		.
endef
else
define ENVIRONMENT_PREPARE
	$(CONTAINER_TOOL) pull $(ENVIRONMENT_UPSTREAM)
endef
endif


environment: ## Enter a full Vector dev shell in $CONTAINER_TOOL, binding this folder to the container.
	${ENVIRONMENT_PREPARE}
	@export ENVIRONMENT_TTY=true
	${ENVIRONMENT_EXEC}

environment-prepare: ## Prepare the Vector dev shell using $CONTAINER_TOOL.
	${ENVIRONMENT_PREPARE}

environment-clean: ## Clean the Vector dev shell using $CONTAINER_TOOL.
	@$(CONTAINER_TOOL) volume rm -f vector-target vector-cargo-cache
	@$(CONTAINER_TOOL) rmi $(ENVIRONMENT_UPSTREAM) || true

environment-push: environment-prepare ## Publish a new version of the container image.
	$(CONTAINER_TOOL) push $(ENVIRONMENT_UPSTREAM)

##@ Building
build: ## Build the project in release mode (Supports `ENVIRONMENT=true`)
ifeq ($(ENVIRONMENT), true)
	${ENVIRONMENT_PREPARE}
	${ENVIRONMENT_EXEC} make build
	${ENVIRONMENT_COPY_ARTIFACTS}
else
	cargo build --release --no-default-features --features ${DEFAULT_FEATURES}
endif

build-dev: ## Build the project in development mode (Supports `ENVIRONMENT=true`)
ifeq ($(ENVIRONMENT), true)
	${ENVIRONMENT_PREPARE}
	${ENVIRONMENT_EXEC} make build-dev
	${ENVIRONMENT_COPY_ARTIFACTS}
else
	cargo build --no-default-features --features ${DEFAULT_FEATURES}
endif

build-all: build-x86_64-unknown-linux-musl build-armv7-unknown-linux-musleabihf build-aarch64-unknown-linux-musl ## Build the project in release mode for all supported platforms

build-x86_64-unknown-linux-gnu: ## Build dynamically linked binary in release mode for the x86_64 architecture
	$(RUN) build-x86_64-unknown-linux-gnu

build-x86_64-unknown-linux-musl: ## Build static binary in release mode for the x86_64 architecture
	$(RUN) build-x86_64-unknown-linux-musl

build-armv7-unknown-linux-musleabihf: load-qemu-binfmt ## Build static binary in release mode for the armv7 architecture
	$(RUN) build-armv7-unknown-linux-musleabihf

build-aarch64-unknown-linux-musl: load-qemu-binfmt ## Build static binary in release mode for the aarch64 architecture
	$(RUN) build-aarch64-unknown-linux-musl

##@ Testing (Supports `ENVIRONMENT=true`)

test: ## Run the test suite
ifeq ($(ENVIRONMENT), true)
	${ENVIRONMENT_PREPARE}
	${ENVIRONMENT_EXEC} make test
	${ENVIRONMENT_COPY_ARTIFACTS}
else
	cargo test --no-default-features --features ${DEFAULT_FEATURES} ${SCOPE} -- --nocapture
endif

test-all: test-behavior test-integration test-unit ## Runs all tests, unit, behaviorial, and integration.

test-behavior: ## Runs behaviorial test
ifeq ($(ENVIRONMENT), true)
	${ENVIRONMENT_PREPARE}
	${ENVIRONMENT_EXEC} make test-behavior
	${ENVIRONMENT_COPY_ARTIFACTS}
else
	cargo run -- test tests/behavior/**/*.toml
endif

test-integration: ## Runs all integration tests
test-integration: test-integration-aws test-integration-clickhouse test-integration-docker test-integration-elasticsearch
test-integration: test-integration-gcp test-integration-influxdb test-integration-kafka test-integration-loki
test-integration: test-integration-pulsar test-integration-splunk

test-integration-aws: ## Runs Clickhouse integration tests
ifeq ($(ENVIRONMENT), true)
	${ENVIRONMENT_PREPARE}fre
	${ENVIRONMENT_EXEC} make test-integration-aws
else
	if $(AUTOSPAWN); then \
		$(CONTAINER_TOOL)-compose up -d dependencies-aws; \
		sleep 5 # Many services are very lazy... Give them a sec... \
	fi
	cargo test --no-default-features --features aws-integration-tests ::aws_cloudwatch_logs:: -- --nocapture
	cargo test --no-default-features --features aws-integration-tests ::aws_cloudwatch_metrics:: -- --nocapture
	cargo test --no-default-features --features aws-integration-tests ::aws_kinesis_firehose:: -- --nocapture
	cargo test --no-default-features --features aws-integration-tests ::aws_kinesis_streams:: -- --nocapture
	cargo test --no-default-features --features aws-integration-tests ::aws_s3:: -- --nocapture
	if $(AUTODESPAWN); then \
		$(CONTAINER_TOOL)-compose stop; \
	fi
endif

test-integration-clickhouse: ## Runs Clickhouse integration tests
ifeq ($(ENVIRONMENT), true)
	${ENVIRONMENT_PREPARE}
	${ENVIRONMENT_EXEC} make test-integration-clickhouse
else
	if $(AUTOSPAWN); then \
		$(CONTAINER_TOOL)-compose up -d dependencies-clickhouse; \
		sleep 5 # Many services are very lazy... Give them a sec... \
	fi
	cargo test --no-default-features --features clickhouse-integration-tests ::clickhouse:: -- --nocapture
	if $(AUTODESPAWN); then \
		$(CONTAINER_TOOL)-compose stop; \
	fi
endif

test-integration-docker: ## Runs Docker integration tests
ifeq ($(ENVIRONMENT), true)
	${ENVIRONMENT_PREPARE}
	${ENVIRONMENT_EXEC} make test-integration-docker
else
	cargo test --no-default-features --features docker-integration-tests ::docker:: -- --nocapture
endif

test-integration-elasticsearch: ## Runs Elasticsearch integration tests
ifeq ($(ENVIRONMENT), true)
	${ENVIRONMENT_PREPARE}
	${ENVIRONMENT_EXEC} make test-integration-elasticsearch
else
	if $(AUTOSPAWN); then \
		$(CONTAINER_TOOL)-compose up -d dependencies-elasticsearch; \
		sleep 20 # Elasticsearch is incredibly slow to start up, be very generous... \
	fi
	cargo test --no-default-features --features es-integration-tests ::elasticsearch:: -- --nocapture
	if $(AUTODESPAWN); then \
		$(CONTAINER_TOOL)-compose stop; \
	fi
endif

test-integration-gcp: ## Runs GCP integration tests
ifeq ($(ENVIRONMENT), true)
	${ENVIRONMENT_PREPARE}
	${ENVIRONMENT_EXEC} make test-integration-gcp
else
	if $(AUTOSPAWN); then \
		$(CONTAINER_TOOL)-compose up -d dependencies-gcp; \
		sleep 5 # Many services are very lazy... Give them a sec... \
	fi
	cargo test --no-default-features --features gcp-integration-tests ::gcp:: -- --nocapture
	if $(AUTODESPAWN); then \
		$(CONTAINER_TOOL)-compose stop; \
	fi
endif

test-integration-influxdb: ## Runs Kafka integration tests
ifeq ($(ENVIRONMENT), true)
	${ENVIRONMENT_PREPARE}
	${ENVIRONMENT_EXEC} make test-integration-influxdb
else
	if $(AUTOSPAWN); then \
		$(CONTAINER_TOOL)-compose up -d dependencies-influxdb; \
		sleep 5 # Many services are very lazy... Give them a sec... \
	fi
	cargo test --no-default-features --features influxdb-integration-tests ::influxdb::integration_tests:: -- --nocapture
	if $(AUTODESPAWN); then \
		$(CONTAINER_TOOL)-compose stop; \
	fi
endif

test-integration-kafka: ## Runs Kafka integration tests
ifeq ($(ENVIRONMENT), true)
	${ENVIRONMENT_PREPARE}
	${ENVIRONMENT_EXEC} make test-integration-kafka
else
	if $(AUTOSPAWN); then \
		$(CONTAINER_TOOL)-compose up -d dependencies-kafka; \
		sleep 5 # Many services are very lazy... Give them a sec... \
	fi
	cargo test --no-default-features --features kafka-integration-tests ::kafka:: -- --nocapture
	if $(AUTODESPAWN); then \
		$(CONTAINER_TOOL)-compose stop; \
	fi
endif

test-integration-loki: ## Runs Loki integration tests
ifeq ($(ENVIRONMENT), true)
	${ENVIRONMENT_PREPARE}
	${ENVIRONMENT_EXEC} make test-integration-loki
else
	if $(AUTOSPAWN); then \
		$(CONTAINER_TOOL)-compose up -d dependencies-loki; \
		sleep 5 # Many services are very lazy... Give them a sec... \
	fi
	cargo test --no-default-features --features loki-integration-tests ::loki:: -- --nocapture
	if $(AUTODESPAWN); then \
		$(CONTAINER_TOOL)-compose stop; \
	fi
endif

test-integration-pulsar: ## Runs Pulsar integration tests
ifeq ($(ENVIRONMENT), true)
	${ENVIRONMENT_PREPARE}
	${ENVIRONMENT_EXEC} make test-integration-pulsar
else
	if $(AUTOSPAWN); then \
		$(CONTAINER_TOOL)-compose up -d dependencies-pulsar; \
		sleep 5 # Many services are very lazy... Give them a sec... \
	fi
	cargo test --no-default-features --features pulsar-integration-tests ::pulsar:: -- --nocapture
	if $(AUTODESPAWN); then \
		$(CONTAINER_TOOL)-compose stop; \
	fi
endif

test-integration-splunk: ## Runs Splunk integration tests
ifeq ($(ENVIRONMENT), true)
	${ENVIRONMENT_PREPARE}
	${ENVIRONMENT_EXEC} make test-integration-splunk
else
	if $(AUTOSPAWN); then \
		$(CONTAINER_TOOL)-compose up -d dependencies-splunk; \
		sleep 5 # Many services are very lazy... Give them a sec... \
	fi
	cargo test --no-default-features --features splunk-integration-tests ::splunk:: -- --nocapture
	if $(AUTODESPAWN); then \
		$(CONTAINER_TOOL)-compose stop; \
	fi
endif

PACKAGE_DEB_USE_CONTAINER ?= "$(USE_CONTAINER)"
test-integration-kubernetes: ## Runs Kubernetes integration tests (Sorry, no `ENVIRONMENT=true` support)
	PACKAGE_DEB_USE_CONTAINER="$(PACKAGE_DEB_USE_CONTAINER)" USE_CONTAINER=none $(RUN) test-integration-kubernetes

test-shutdown: ## Runs shutdown tests
ifeq ($(ENVIRONMENT), true)
	${ENVIRONMENT_PREPARE}
	${ENVIRONMENT_EXEC} make test-shutdown
else
	if $(AUTOSPAWN); then \
		$(CONTAINER_TOOL)-compose up -d dependencies-kafka; \
		sleep 5 # Many services are very lazy... Give them a sec... \
	fi
	cargo test --features shutdown-tests  --test shutdown -- --test-threads 4
	if $(AUTODESPAWN); then \
		$(CONTAINER_TOOL)-compose stop; \
	fi
endif

##@ Benching (Supports `ENVIRONMENT=true`)

bench: ## Run benchmarks in /benches
ifeq ($(ENVIRONMENT), true)
	${ENVIRONMENT_PREPARE}
	${ENVIRONMENT_EXEC} make bench
	${ENVIRONMENT_COPY_ARTIFACTS}
else
	cargo bench --no-default-features --features ${DEFAULT_FEATURES} ${SCOPE}
endif

##@ Checking (Supports `ENVIRONMENT=true`)

<<<<<<< HEAD
check: ## Run prerequisite code checks
ifeq ($(ENVIRONMENT), true)
	${ENVIRONMENT_PREPARE}
	${ENVIRONMENT_EXEC} make check
else
	cargo check --all --no-default-features --features ${DEFAULT_FEATURES}
endif
=======
check-all: check-code check-clippy check-fmt check-style check-markdown check-generate check-blog check-version check-examples check-component-features check-scripts ## Check everything
>>>>>>> 4ff1774a

check-all: check-fmt check-style check-markdown check-generate check-blog check-version check-examples check-component-features check-scripts ## Check everything

check-component-features: ## Check that all component features are setup properly
ifeq ($(ENVIRONMENT), true)
	${ENVIRONMENT_PREPARE}
	${ENVIRONMENT_EXEC} make check-component-features
else
	./scripts/check-component-features.sh
endif

check-clippy: ## Check code with Clippy
	$(RUN) check-clippy

check-fmt: ## Check that all files are formatted properly
ifeq ($(ENVIRONMENT), true)
	${ENVIRONMENT_PREPARE}
	${ENVIRONMENT_EXEC} make check-fmt
else
	./scripts/check-fmt.sh
endif

check-style: ## Check that all files are styled properly
ifeq ($(ENVIRONMENT), true)
	${ENVIRONMENT_PREPARE}
	${ENVIRONMENT_EXEC} make check-style
else
	./scripts/check-style.sh
endif

check-markdown: ## Check that markdown is styled properly
ifeq ($(ENVIRONMENT), true)
	${ENVIRONMENT_PREPARE}
	${ENVIRONMENT_EXEC} make check-markdown
else
	@echo "This requires yarn have been run in the website/ dir!"
	./website/node_modules/.bin/markdownlint .
endif

check-generate: ## Check that no files are pending generation
ifeq ($(ENVIRONMENT), true)
	${ENVIRONMENT_PREPARE}
	${ENVIRONMENT_EXEC} make check-generate
else
	./scripts/check-generate.sh
endif


check-version: ## Check that Vector's version is correct accounting for recent changes
ifeq ($(ENVIRONMENT), true)
	${ENVIRONMENT_PREPARE}
	${ENVIRONMENT_EXEC} make check-version
else
	./scripts/check-version.rb
endif

check-examples: ## Check that the config/examples files are valid
ifeq ($(ENVIRONMENT), true)
	${ENVIRONMENT_PREPARE}
	${ENVIRONMENT_EXEC} make check-examples
else
	cargo run -- validate --topology --deny-warnings ./config/examples/*.toml
endif

check-scripts: ## Check that scipts do not have common mistakes
ifeq ($(ENVIRONMENT), true)
	${ENVIRONMENT_PREPARE}
	${ENVIRONMENT_EXEC} make check-scripts
else
	./scripts/check-scripts.sh
endif

##@ Packaging

package-all: package-archive-all package-deb-all package-rpm-all ## Build all packages

package-x86_64-unknown-linux-musl-all: package-archive-x86_64-unknown-linux-musl package-deb-x86_64 package-rpm-x86_64 # Build all x86_64 MUSL packages


package-x86_64-unknown-linux-musl-all: package-archive-x86_64-unknown-linux-musl # Build all x86_64 MUSL packages

package-x86_64-unknown-linux-gnu-all: package-archive-x86_64-unknown-linux-gnu package-deb-x86_64 package-rpm-x86_64 # Build all x86_64 GNU packages

package-armv7-unknown-linux-musleabihf-all: package-archive-armv7-unknown-linux-musleabihf package-deb-armv7 package-rpm-armv7  # Build all armv7 MUSL packages

package-aarch64-unknown-linux-musl-all: package-archive-aarch64-unknown-linux-musl package-deb-aarch64 package-rpm-aarch64  # Build all aarch64 MUSL packages

# archives

package-archive: build ## Build the Vector archive
	$(RUN) package-archive

package-archive-all: package-archive-x86_64-unknown-linux-musl package-archive-x86_64-unknown-linux-gnu package-archive-armv7-unknown-linux-musleabihf package-archive-aarch64-unknown-linux-musl ## Build all archives

package-archive-x86_64-unknown-linux-musl: build-x86_64-unknown-linux-musl ## Build the x86_64 archive
	$(RUN) package-archive-x86_64-unknown-linux-musl

package-archive-x86_64-unknown-linux-gnu: build-x86_64-unknown-linux-gnu ## Build the x86_64 archive
	$(RUN) package-archive-x86_64-unknown-linux-gnu

package-archive-armv7-unknown-linux-musleabihf: build-armv7-unknown-linux-musleabihf ## Build the armv7 archive
	$(RUN) package-archive-armv7-unknown-linux-musleabihf

package-archive-aarch64-unknown-linux-musl: build-aarch64-unknown-linux-musl ## Build the aarch64 archive
	$(RUN) package-archive-aarch64-unknown-linux-musl

# debs

package-deb: ## Build the deb package
	$(RUN) package-deb

package-deb-all: package-deb-x86_64 package-deb-armv7 package-deb-aarch64 ## Build all deb packages

package-deb-x86_64: package-archive-x86_64-unknown-linux-gnu ## Build the x86_64 deb package
	$(RUN) package-deb-x86_64

package-deb-armv7: package-archive-armv7-unknown-linux-musleabihf ## Build the armv7 deb package
	$(RUN) package-deb-armv7

package-deb-aarch64: package-archive-aarch64-unknown-linux-musl  ## Build the aarch64 deb package
	$(RUN) package-deb-aarch64

# rpms

package-rpm: ## Build the rpm package
	$(RUN) package-rpm

package-rpm-all: package-rpm-x86_64 package-rpm-armv7 package-rpm-aarch64 ## Build all rpm packages

package-rpm-x86_64: package-archive-x86_64-unknown-linux-gnu ## Build the x86_64 rpm package
	$(RUN) package-rpm-x86_64

package-rpm-armv7: package-archive-armv7-unknown-linux-musleabihf ## Build the armv7 rpm package
	$(RUN) package-rpm-armv7

package-rpm-aarch64: package-archive-aarch64-unknown-linux-musl ## Build the aarch64 rpm package
	$(RUN) package-rpm-aarch64

##@ Releasing

release: release-prepare generate release-commit ## Release a new Vector version

release-commit: ## Commits release changes
	$(RUN) release-commit

release-docker: ## Release to Docker Hub
	$(RUN) release-docker

release-github: ## Release to Github
	$(RUN) release-github

release-homebrew: ## Release to timberio Homebrew tap
	$(RUN) release-homebrew

release-prepare: ## Prepares the release with metadata and highlights
	@scripts/release-prepare.sh

release-push: ## Push new Vector version
	@scripts/release-push.sh

release-rollback: ## Rollback pending release changes
	@scripts/release-rollback.sh

release-s3: ## Release artifacts to S3
	@scripts/release-s3.sh

sync-install: ## Sync the install.sh script for access via sh.vector.dev
	@aws s3 cp distribution/install.sh s3://sh.vector.dev --sse --acl public-read

##@ Verifying

verify: verify-rpm verify-deb ## Default target, verify all packages

verify-rpm: verify-rpm-amazonlinux-1 verify-rpm-amazonlinux-2 verify-rpm-centos-7 ## Verify all rpm packages

verify-rpm-amazonlinux-1: package-rpm-x86_64 ## Verify the rpm package on Amazon Linux 1
	$(RUN) verify-rpm-amazonlinux-1

verify-rpm-amazonlinux-2: package-rpm-x86_64 ## Verify the rpm package on Amazon Linux 2
	$(RUN) verify-rpm-amazonlinux-2

verify-rpm-centos-7: package-rpm-x86_64 ## Verify the rpm package on CentOS 7
	$(RUN) verify-rpm-centos-7

verify-deb: verify-deb-artifact-on-deb-8 verify-deb-artifact-on-deb-9 verify-deb-artifact-on-deb-10 verify-deb-artifact-on-ubuntu-16-04 verify-deb-artifact-on-ubuntu-18-04 verify-deb-artifact-on-ubuntu-19-04 ## Verify all deb packages

verify-deb-artifact-on-deb-8: package-deb-x86_64 ## Verify the deb package on Debian 8
	$(RUN) verify-deb-artifact-on-deb-8

verify-deb-artifact-on-deb-9: package-deb-x86_64 ## Verify the deb package on Debian 9
	$(RUN) verify-deb-artifact-on-deb-9

verify-deb-artifact-on-deb-10: package-deb-x86_64 ## Verify the deb package on Debian 10
	$(RUN) verify-deb-artifact-on-deb-10

verify-deb-artifact-on-ubuntu-16-04: package-deb-x86_64 ## Verify the deb package on Ubuntu 16.04
	$(RUN) verify-deb-artifact-on-ubuntu-16-04

verify-deb-artifact-on-ubuntu-18-04: package-deb-x86_64 ## Verify the deb package on Ubuntu 18.04
	$(RUN) verify-deb-artifact-on-ubuntu-18-04

verify-deb-artifact-on-ubuntu-19-04: package-deb-x86_64 ## Verify the deb package on Ubuntu 19.04
	$(RUN) verify-deb-artifact-on-ubuntu-19-04

verify-nixos:  ## Verify that Vector can be built on NixOS
	$(RUN) verify-nixos

##@ Website

generate:  ## Generates files across the repo using the data in /.meta
ifeq ($(ENVIRONMENT), true)
	${ENVIRONMENT_PREPARE}
	${ENVIRONMENT_EXEC} make generate
else
	bundle exec --gemfile scripts/Gemfile ./scripts/generate.rb
endif

export ARTICLE ?= true
sign-blog: ## Sign newly added blog articles using GPG
	$(RUN) sign-blog

##@ Utility

build-ci-docker-images: ## Rebuilds all Docker images used in CI
	@scripts/build-ci-docker-images.sh

clean: environment-clean ## Clean everything
	cargo clean

fmt: ## Format code
ifeq ($(ENVIRONMENT), true)
	${ENVIRONMENT_PREPARE}
	${ENVIRONMENT_EXEC} make fmt
else
	cargo fmt
	./scripts/check-style.sh --fix
endif

init-target-dir: ## Create target directory owned by the current user
	$(RUN) init-target-dir

load-qemu-binfmt: ## Load `binfmt-misc` kernel module which required to use `qemu-user`
	$(RUN) load-qemu-binfmt

signoff: ## Signsoff all previous commits since branch creation
	$(RUN) signoff

slim-builds: ## Updates the Cargo config to product disk optimized builds (for CI, not for users)
ifeq ($(ENVIRONMENT), true)
	${ENVIRONMENT_PREPARE}
	${ENVIRONMENT_EXEC} make slim-builds
else
	./scripts/slim-builds.sh
endif

target-graph: ## Display dependencies between targets in this Makefile
	@cd $(shell realpath $(shell dirname $(firstword $(MAKEFILE_LIST)))) && docker-compose run --rm target-graph $(TARGET)

version: ## Get the current Vector version
	$(RUN) version

git-hooks: ## Add Vector-local git hooks for commit sign-off
	@scripts/install-git-hooks.sh<|MERGE_RESOLUTION|>--- conflicted
+++ resolved
@@ -350,7 +350,6 @@
 
 ##@ Checking (Supports `ENVIRONMENT=true`)
 
-<<<<<<< HEAD
 check: ## Run prerequisite code checks
 ifeq ($(ENVIRONMENT), true)
 	${ENVIRONMENT_PREPARE}
@@ -358,11 +357,8 @@
 else
 	cargo check --all --no-default-features --features ${DEFAULT_FEATURES}
 endif
-=======
-check-all: check-code check-clippy check-fmt check-style check-markdown check-generate check-blog check-version check-examples check-component-features check-scripts ## Check everything
->>>>>>> 4ff1774a
-
-check-all: check-fmt check-style check-markdown check-generate check-blog check-version check-examples check-component-features check-scripts ## Check everything
+
+check-all: check-fmt check-clippy check-style check-markdown check-generate check-blog check-version check-examples check-component-features check-scripts ## Check everything
 
 check-component-features: ## Check that all component features are setup properly
 ifeq ($(ENVIRONMENT), true)
@@ -373,7 +369,12 @@
 endif
 
 check-clippy: ## Check code with Clippy
-	$(RUN) check-clippy
+ifeq ($(ENVIRONMENT), true)
+	${ENVIRONMENT_PREPARE}
+	${ENVIRONMENT_EXEC} make check-clippy
+else
+	cargo clippy --workspace --all-targets -- -D warnings
+endif
 
 check-fmt: ## Check that all files are formatted properly
 ifeq ($(ENVIRONMENT), true)
