--- conflicted
+++ resolved
@@ -20,16 +20,10 @@
 # Env Vars
 #
 
-<<<<<<< HEAD
-OVERWRITE=${OVERWRITE:-true}
-ARCHIVE_TYPE=${ARCHIVE_TYPE:-tar.gz}
-NATIVE_BUILD=${NATIVE_BUILD:-true}
-=======
-ABORT="${ABORT:-"false"}"
+OVERWRITE=${OVERWRITE:-"true"}
 ARCHIVE_TYPE="${ARCHIVE_TYPE:-"tar.gz"}"
 NATIVE_BUILD="${NATIVE_BUILD:-"true"}"
 TARGET="${TARGET:?"You must specify a target triple, ex: x86_64-apple-darwin"}"
->>>>>>> 0a0f8d5b
 
 #
 # Local Vars
@@ -50,11 +44,7 @@
 # Abort if possible
 #
 
-<<<<<<< HEAD
-if [ -f "$artifacts_dir/$archive_name" ] && [ "$OVERWRITE" == "false" ]; then
-=======
-if [ -f "$ARTIFACTS_DIR/$ARCHIVE_NAME" ] && [ "$ABORT" == "true" ]; then
->>>>>>> 0a0f8d5b
+if [ -f "$ARTIFACTS_DIR/$ARCHIVE_NAME" ] && [ "$OVERWRITE" == "false" ]; then
   echo "Archive already exists at:"
   echo ""
   echo "    $ARTIFACTS_DIR/$ARCHIVE_NAME"
