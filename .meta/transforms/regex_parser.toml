--- conflicted
+++ resolved
@@ -68,27 +68,6 @@
   common: true
 ) %>
 
-<<<<<<< HEAD
-[[transforms.regex_parser.test_examples]]
-label = "Basic"
-body = """\
-[[tests]]
-  name = "test_regex_parser"
-
-  [[tests.inputs]]
-    insert_at = "my_transform_id"
-    type = "raw"
-    value = "2020-02-26T12:58:27+00:00 DEBUG hello world this is a test message"
-
-  [[tests.outputs]]
-    extract_from = "my_transform_id"
-    [[tests.outputs.conditions]]
-      type = "check_fields"
-      "timestamp.eq" = "2020-02-26T12:58:27+00:00"
-      "level.eq" = "DEBUG"
-      "message.eq" = "hello world this is a test message"\
-"""
-=======
 [[transforms.regex_parser.examples]]
 label = "Syslog 5424"
 body = '''
@@ -135,4 +114,23 @@
 1. The `message` field was overwritten.
 2. The `bytes_in`, `timestamp`, `status`, and `bytes_out` fields were coerced.
 '''
->>>>>>> 49c5489f
+
+[[transforms.regex_parser.test_examples]]
+label = "Basic"
+body = """\
+[[tests]]
+  name = "test_regex_parser"
+
+  [[tests.inputs]]
+    insert_at = "my_transform_id"
+    type = "raw"
+    value = "2020-02-26T12:58:27+00:00 DEBUG hello world this is a test message"
+
+  [[tests.outputs]]
+    extract_from = "my_transform_id"
+    [[tests.outputs.conditions]]
+      type = "check_fields"
+      "timestamp.eq" = "2020-02-26T12:58:27+00:00"
+      "level.eq" = "DEBUG"
+      "message.eq" = "hello world this is a test message"\
+"""