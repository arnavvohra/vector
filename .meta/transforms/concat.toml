--- conflicted
+++ resolved
@@ -37,7 +37,6 @@
 string.\
 """
 
-<<<<<<< HEAD
 [[transforms.concat.test_examples]]
 label = "Basic"
 body = """\
@@ -59,10 +58,7 @@
       "dest_field_name.eq" = "check my style"\
 """
 
-[[transforms.concat.output.log.examples]]
-=======
 [[transforms.concat.examples]]
->>>>>>> 49c5489f
 label = "Generic"
 body = """\
 Given the following input log event:
