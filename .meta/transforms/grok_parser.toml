--- conflicted
+++ resolved
@@ -35,8 +35,7 @@
 required = true
 description = "The [Grok pattern][urls.grok_patterns]"
 
-<<<<<<< HEAD
-<%= render("_partials/_types.toml", namespace: "transforms.grok_parser", common: true) %>
+<%= render("_partials/fields/_types_options.toml", namespace: "transforms.grok_parser.options", common: true) %>
 
 [[transforms.grok_parser.test_examples]]
 label = "Basic"
@@ -56,7 +55,4 @@
       "timestamp.eq" = "2020-02-26T12:58:27+00:00"
       "level.eq" = "DEBUG"
       "message.eq" = "hello world this is a test message"\
-"""
-=======
-<%= render("_partials/fields/_types_options.toml", namespace: "transforms.grok_parser.options", common: true) %>
->>>>>>> ddd54782
+"""